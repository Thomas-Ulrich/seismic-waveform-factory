#!/usr/bin/env python3
import argparse
import glob
import os
import sys
from itertools import cycle

import matplotlib.pyplot as plt
import pandas as pd
from config_loader import ConfigLoader
from config_schema import CONFIG_SCHEMA
from obspy import UTCDateTime
from obspy.geodetics import degrees2kilometers, locations2degrees
from obspy.geodetics.base import gps2dist_azimuth
from retrieve_waveforms import retrieve_waveforms
from waveform_figure_generator import WaveformFigureGenerator
from waveform_figure_utils import (
    compile_station_coords_main,
    estimate_travel_time,
    get_station_files_dict,
    reorder_station_coords_from_azimuth,
)

# Ensure all rows and columns are displayed
pd.set_option("display.max_rows", None)  # Show all rows
pd.set_option("display.max_columns", None)  # Show all columns
pd.set_option("display.width", 1000)  # Set a large width for the table
pd.set_option("display.colheader_justify", "center")  # Center column headers (optional)


parser = argparse.ArgumentParser(
    description=("generate comparison plots of seismic waveform synthetics")
)
parser.add_argument("config_file", help="configuration file")
args = parser.parse_args()


assert os.path.isfile(args.config_file), f"{args.config_file} not found"
cfg = ConfigLoader(args.config_file, CONFIG_SCHEMA)
print(cfg["general"]["setup_name"])
# print(cfg["waveform_plots"])


def collect_synthetic_source_files(wf_syn_config):
    source_files = []
    all_files = []
    for source_file in wf_syn_config["source_files"]:
        if os.path.isfile(source_file):
            if source_file.endswith(".h5"):
                all_files.append(source_file)
        # check for all point source files in the folder
        elif os.path.isdir(source_file):
            pattern = os.path.join(source_file, "*ointSource*.h5")
            files_in_folder = glob.glob(pattern)
            print(files_in_folder)
            all_files.extend(files_in_folder)
    source_files = sorted(list(set(all_files)))
    syn_name = wf_syn_config["name"]
    print(f"{len(source_files)} source file(s) found for syn {syn_name}")
    return source_files


syn_types = set()
for wf_syn_config in cfg["synthetics"]:
    syn_types.add(wf_syn_config["type"])

n_syn_model = {}
for wf_syn_config in cfg["synthetics"]:
    source_files = collect_synthetic_source_files(wf_syn_config)
    wf_syn_config["source_files"] = source_files

    if wf_syn_config["type"] == "seissol":
        assert len(wf_syn_config["source_files"]) == 0
    if wf_syn_config["type"] != "seissol":
        assert len(wf_syn_config["outputs"]) == 0

    syn_name = wf_syn_config["name"]
    n_syn_model[syn_name] = len(wf_syn_config["source_files"]) + len(
        wf_syn_config["outputs"]
    )


def extend_if_necessary(colors, n, name):
    ncolors = len(colors)
    if ncolors < n:
        print(f"enhancing line {name} as not enough specified")
        cycol = cycle(colors)
        for i in range(ncolors, n):
            colors.append(next(cycol))
    return colors


print("n_syn_model:", n_syn_model)
n_syn_model_max = 0
for key in n_syn_model.keys():
    n_syn_model_max += n_syn_model[key]

cfg["general"]["line_colors"] = extend_if_necessary(
    cfg["general"]["line_colors"], n_syn_model_max, "colors"
)
cfg["general"]["line_widths"] = extend_if_necessary(
    cfg["general"]["line_widths"], n_syn_model_max, "line_widths"
)

plt.rcParams.update({"font.size": cfg["general"]["font_size"]})

<<<<<<< HEAD
=======
path_observations = config.get(
    "GENERAL", "path_observations", fallback="./observations"
)
path_computed_synthetics = config.get(
    "GENERAL", "path_computed_synthetics", fallback="./computed_synthetics"
)
kind_misfit = config.get("GENERAL", "Misfit", fallback="min_shifted_normalized_rms")
>>>>>>> 9649c32d

wf_plots = []
for wf_plot_config in cfg["waveform_plots"]:
    if wf_plot_config["annotations"]["distance_unit"] == "auto":
        unit = "degree" if "instaseis" in syn_types else "km"
        wf_plot_config["annotations"]["distance_unit"] = unit
    n_syn_models = 0
    for syn_name in wf_plot_config["synthetics"]:
        n_syn_models += n_syn_model[syn_name]
    wf_plot = WaveformFigureGenerator(cfg["general"], wf_plot_config, n_syn_models)
    wf_plots.append(wf_plot)


os.makedirs(cfg["general"]["path_observations"], exist_ok=True)

processed_data = {}
if cfg["processed_waveforms"]["directory"]:
    processed_data = cfg["processed_waveforms"]
    processed_data["station_files"] = get_station_files_dict(
        cfg["processed_waveforms"]["directory"]
    )


station_file = cfg["general"]["station_file"]
client_name = cfg["general"]["client"]
hypo = cfg["general"]["hypocenter"]
t1 = UTCDateTime(hypo["onset"])
projection = cfg["general"]["projection"]
path_observations = cfg["general"]["path_observations"]

station_codes = set()
for wf_plot in wf_plots:
    if wf_plot.enabled:
        for code in wf_plot.plt_cfg["stations"]:
            station_codes.add(code)
station_codes = list(station_codes)

station_coords = compile_station_coords_main(
    station_codes, station_file, client_name, t1
)
station_coords = reorder_station_coords_from_azimuth(
    station_coords, hypo["lon"], hypo["lat"]
)
print(station_coords)

sta_infos = {}
for ins, station_code in enumerate(station_coords):
    lon, lat = station_coords[station_code]
    network, station = station_code.split(".")
    lon2, lat2 = hypo["lon"], hypo["lat"]
    dist = locations2degrees(lat1=lat, long1=lon, lat2=lat2, long2=lon2)
    dist_km = degrees2kilometers(dist)
    azimuth = gps2dist_azimuth(lat1=lat, lon1=lon, lat2=lat2, lon2=lon2)[2]
    sta_infos[station_code] = {}
    sta_infos[station_code]["coords"] = station_coords[station_code]
    sta_infos[station_code]["dist"] = dist
    sta_infos[station_code]["dist_km"] = dist_km
    sta_infos[station_code]["azimuth"] = azimuth


def collect_components(wf_plots):
    req = {c for wf in wf_plots for c in wf.components}
    components = []

    # Preserve E, N, Z order
    for v in ["E", "N", "Z"]:
        if v in req:
            components.append(v)

    # Special rule: if o, f, or T are requested, add E and N
    if {"o", "f", "T"} & req:
        for v in ["E", "N"]:
            if v not in components:
                components.append(v)

    return components


components = collect_components(wf_plots)

synthetics_all = []
t_obs_before, t_obs_after = 100, 400


syn_info = {}
for i, wf_syn_config in enumerate(cfg["synthetics"]):
    syn_name = wf_syn_config["name"]
    assert (
        syn_name not in syn_info.keys()
    ), f"duplicated name ({syn_name}) in synthetics"
    syn_info[syn_name] = {}
    for wf_plot in wf_plots:
        if wf_plot.enabled and syn_name in wf_plot.plt_cfg["synthetics"]:
            kind = wf_plot.plt_cfg["kind"]
            if kind not in syn_info[syn_name].keys():
                syn_info[syn_name][kind] = {"stations": set()}
            for code in wf_plot.plt_cfg["stations"]:
                syn_info[syn_name][kind]["stations"].add(code)


def generate_synthetics(wf_syn_config, station_coords, syn_type):
    if syn_type == "instaseis":
        from instaseis_routines import generate_synthetics_instaseis

        list_synthetics = generate_synthetics_instaseis(
            wf_syn_config["db"],
            source_files,
            station_coords,
            t1,
            kind_vd,
            components,
            path_observations,
            projection,
            [wf_syn_config["mode"]],
        )

    elif syn_type == "seissol":
        from seissol_receiver_processing import collect_seissol_synthetics

        assert projection is not None
        list_synthetics = collect_seissol_synthetics(
            wf_syn_config["outputs"], station_coords, projection, t1, kind_vd
        )

    elif syn_type == "axitra":
        for my_path in wf_syn_config["path"]:
            if os.path.isfile(os.path.join(my_path, "axitra")):
                sys.path.append(my_path.strip())
                break
        from axitra_routines import generate_synthetics_axitra

        list_synthetics = generate_synthetics_axitra(
            source_files,
            station_coords,
            t1,
            kind_vd,
            wf_syn_config["fmax"],
            wf_syn_config["duration"],
            wf_syn_config["velocity_model"],
            my_path,
        )

    elif syn_type == "pyprop8":
        from pyprop8_routines import generate_synthetics_pyprop8

        list_synthetics = generate_synthetics_pyprop8(
            source_files,
            station_coords,
            t1,
            kind_vd,
            wf_syn_config["fmax"],
            wf_syn_config["duration"],
            wf_syn_config["velocity_model"],
        )
    else:
        raise ValueError("unknown synthetics type {syn_type}")
    duration = (
        list_synthetics[0][0].stats.endtime - list_synthetics[0][0].stats.starttime
    )
<<<<<<< HEAD
    return list_synthetics, duration


for i, wf_syn_config in enumerate(cfg["synthetics"]):
    syn_name = wf_syn_config["name"]
    for kind_vd in syn_info[syn_name].keys():
        selected_station_coords = {
            code: station_coords[code]
            for code in syn_info[syn_name][kind_vd]["stations"]
        }
        syn_type = wf_syn_config["type"]
        st, duration = generate_synthetics(
            wf_syn_config, selected_station_coords, syn_type
        )
        syn_info[syn_name][kind_vd]["stream"] = st
        syn_info[syn_name][kind_vd]["duration"] = duration


print(syn_info)

merged = {}
for syn_name, syn_types in syn_info.items():
    for kind, info in syn_types.items():
        if kind not in merged:
            merged[kind] = {"stations": set(), "duration": 0.0}
        merged[kind]["stations"].update(info["stations"])
        merged[kind]["duration"] = max(merged[kind]["duration"], info["duration"])

retrieved_waveforms = {}
for kind_vd in merged.keys():
    duration = merged[kind_vd]["duration"]
    extra_time = max(100.0, 0.1 * duration)
    starttime = t1 - extra_time
    endtime = t1 + duration + extra_time
    retrieved_waveforms[kind_vd] = retrieve_waveforms(
        merged[kind_vd]["stations"],
        client_name,
        kind_vd,
        path_observations,
        starttime,
        endtime,
        processed_data=processed_data,
=======
    list_synthetics_all += list_synthetics
    t_obs_before, t_obs_after = 100, 400
    if not generic_wave.t_after:
        generic_wave.t_after = duration

if "instaseis" in software and source_files:
    os.makedirs(path_computed_synthetics, exist_ok=True)
    list_synthetics = generate_synthetics_instaseis(
        db_name,
        source_files,
        station_coords,
        t1,
        kind_vd,
        components,
        path_computed_synthetics,
        projection,
        instaseis_modes,
>>>>>>> 9649c32d
    )


phase_dic = {"p": "P", "sh": "S"}
for wf_plot in wf_plots:
    if wf_plot.enabled:
        print(wf_plot.plt_cfg)
        kind_vd = wf_plot.plt_cfg["kind"]
        for ins, code in enumerate(wf_plot.plt_cfg["stations"]):
            lst = []
            network, station = code.split(".")
            st_obs0 = retrieved_waveforms[kind_vd][code]
            for syn_name in wf_plot.plt_cfg["synthetics"]:
                for st in syn_info[syn_name][kind_vd]["stream"]:
                    lst += [st.select(station=station)]

            for st in [*lst, st_obs0]:
                for tr in st:
                    tr.stats.back_azimuth = sta_infos[code]["azimuth"]
                    tr.stats.distance = sta_infos[code]["dist"]
                    tr.stats.distance_km = sta_infos[code]["dist_km"]

            dist = sta_infos[code]["dist"]
            if wf_plot.plot_type in ["p", "sh"]:
                t_phase = estimate_travel_time(
                    hypo["depth_in_km"], dist, station, phase_dic[wf_plot.plot_type]
                )
                wf_plot.set_estimated_travel_time(t_phase)
            else:
                t_phase = 0.0
            wf_plot.add_plot_station(st_obs0, lst, t1 + t_phase, ins)


for wf_plot in wf_plots:
    if wf_plot.enabled:
        print(wf_plot.gof_df)

"""
from waveform_figure_utils import merge_gof_dfs

print("goodness of fit (gof) per station:")
df_merged = merge_gof_dfs(Pwave, SHwave, generic_wave)

# Sort the column names alphabetically starting from "generic_wave_E0"
sorted_columns = sorted(df_merged.columns[df_merged.columns.get_loc("azimuth") + 1 :])
# Define the desired column order
desired_columns = ["station", "distance", "azimuth"] + sorted_columns

# Reorder the columns
df_merged = df_merged.reindex(columns=desired_columns)
print(df_merged)

fname = "gof_per_station.pkl"
df_merged.to_pickle(fname)
print(f"done writing {fname}")

df_merged.drop(columns=["station", "distance", "azimuth"], inplace=True)
print("station average gof:")
df_station_average = df_merged.mean(axis=0).to_frame(name="gofa").reset_index()
df_station_average = df_station_average.rename(columns={"index": "gofa_name"})
file_id = (
    df_station_average["gofa_name"]
    .str.extract(r"[^0-9]+([0-9]+)", expand=False)
    .astype(int)
)

source_files_inc_seissol = [seissol_outputs[k] for k in range(n_seissol_model)] + [
    source_files[(k - n_seissol_model) % n_kinematic_model]
    for k in range(n_seissol_model, n_syn_model)
]

pd.set_option("display.max_colwidth", None)
df_station_average["source_file"] = [source_files_inc_seissol[k] for k in file_id]
print(df_station_average.sort_values(by="gofa", ascending=False))

waveform_type = "teleseismic" if "instaseis" in software else "regional"
fname = f"gof_{waveform_type}_waveforms_average.pkl"
df_station_average.to_pickle(fname)
print(f"done writing {fname}")
"""

if not os.path.exists("plots"):
    os.makedirs("plots")

for wf_plot in wf_plots:
    if wf_plot.enabled:
        wf_plot.finalize_and_save_fig()<|MERGE_RESOLUTION|>--- conflicted
+++ resolved
@@ -104,17 +104,6 @@
 
 plt.rcParams.update({"font.size": cfg["general"]["font_size"]})
 
-<<<<<<< HEAD
-=======
-path_observations = config.get(
-    "GENERAL", "path_observations", fallback="./observations"
-)
-path_computed_synthetics = config.get(
-    "GENERAL", "path_computed_synthetics", fallback="./computed_synthetics"
-)
-kind_misfit = config.get("GENERAL", "Misfit", fallback="min_shifted_normalized_rms")
->>>>>>> 9649c32d
-
 wf_plots = []
 for wf_plot_config in cfg["waveform_plots"]:
     if wf_plot_config["annotations"]["distance_unit"] == "auto":
@@ -126,7 +115,6 @@
     wf_plot = WaveformFigureGenerator(cfg["general"], wf_plot_config, n_syn_models)
     wf_plots.append(wf_plot)
 
-
 os.makedirs(cfg["general"]["path_observations"], exist_ok=True)
 
 processed_data = {}
@@ -160,6 +148,7 @@
 print(station_coords)
 
 sta_infos = {}
+
 for ins, station_code in enumerate(station_coords):
     lon, lat = station_coords[station_code]
     network, station = station_code.split(".")
@@ -225,7 +214,7 @@
             t1,
             kind_vd,
             components,
-            path_observations,
+            wf_syn_config["path_computed_synthetics"],
             projection,
             [wf_syn_config["mode"]],
         )
@@ -273,7 +262,6 @@
     duration = (
         list_synthetics[0][0].stats.endtime - list_synthetics[0][0].stats.starttime
     )
-<<<<<<< HEAD
     return list_synthetics, duration
 
 
@@ -316,25 +304,6 @@
         starttime,
         endtime,
         processed_data=processed_data,
-=======
-    list_synthetics_all += list_synthetics
-    t_obs_before, t_obs_after = 100, 400
-    if not generic_wave.t_after:
-        generic_wave.t_after = duration
-
-if "instaseis" in software and source_files:
-    os.makedirs(path_computed_synthetics, exist_ok=True)
-    list_synthetics = generate_synthetics_instaseis(
-        db_name,
-        source_files,
-        station_coords,
-        t1,
-        kind_vd,
-        components,
-        path_computed_synthetics,
-        projection,
-        instaseis_modes,
->>>>>>> 9649c32d
     )
 
 
