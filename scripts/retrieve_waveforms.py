from obspy import read
from lxml.etree import XMLSyntaxError
from obspy.clients.fdsn.header import FDSNNoDataException, FDSNException
from obspy.clients.fdsn import Client, RoutingClient
from requests.exceptions import ConnectionError
from obspy.core.inventory import Inventory
from obspy.core.util.obspy_types import ObsPyException
from obspy import read_inventory
import gzip
import os
from concurrent.futures import ThreadPoolExecutor, as_completed
import glob


def load_cached_station_data(network, stations, level, cache_dir):
    inv = Inventory()
    stations_not_cached = []
    for station in stations:
        cache_file = os.path.join(cache_dir, f"{network}_{station}_{level}.xml")
        if os.path.exists(cache_file):
            print(f"Loading cached data for {network}.{station}")
            station_inv = read_inventory(cache_file)
            inv.extend(station_inv)
        else:
            print(f"No cached data found for {network}.{station}")
            stations_not_cached.append(station)
    return inv, stations_not_cached


def save_station_data(inventory, level, cache_dir):
    # Save inventory station-wise regardless of retrieval method
    for net in inventory:
        for sta in net:
            station_inv = Inventory(networks=[net.copy()])
            station_inv[0].stations = [sta]
            station_cache_file = os.path.join(
                cache_dir, f"{net.code}_{sta.code}_{level}.xml"
            )
            station_inv.write(station_cache_file, format="STATIONXML")
            print(f"Saved data for station {net.code}.{sta.code}")


def get_station_data(client, network, stations, level, t1, network_wise=True):
    exceptions_to_catch = (
        FDSNException,
        FDSNNoDataException,
        XMLSyntaxError,
        gzip.BadGzipFile,
        ConnectionError,
    )
    cache_dir = "observations"
    os.makedirs(cache_dir, exist_ok=True)
    inv, stations_not_cached = load_cached_station_data(
        network, stations, level, cache_dir
    )
    if not stations_not_cached:
        return inv
    if network_wise:
        station_param = [",".join(stations_not_cached)]
    else:
        station_param = stations_not_cached

    for station in station_param:
        retry_message = f"network {network} at station(s) {station}"
        max_retries = 5
        for retry_count in range(max_retries):
            try:
                if retry_count == 0:
                    print(f"Getting {level}s for {retry_message}...")
                inventory = client.get_stations(
                    network=network,
                    station=station,
                    level=level,
                    starttime=t1,
                )

                inv.extend(inventory)
                save_station_data(inventory, level, cache_dir)
                break
            except exceptions_to_catch as e:
                if retry_count == max_retries - 1:
                    print(f"Max retry count reached for {retry_message}. Skipping.")
                    print(f"Failed getting {level} for {retry_message}")
                    print(f"Error: {e.__class__.__name__}")
                else:
                    print(
                        f"Error occurred in get_station for {retry_message}: {e.__class__.__name__}"
                    )
                continue
    return inv


def get_waveforms(
    client, network, station, selected_band, t1, t2, is_routing_client=False
):
    max_retries = 5
    exceptions_to_catch = (
        FDSNException,
        FDSNNoDataException,
        XMLSyntaxError,
        gzip.BadGzipFile,
        ConnectionError,
    )
    st_obs0 = False

    if is_routing_client:
        kwargs = {}
    else:
        kwargs = {"attach_response": True}

    for retry_count in range(max_retries):
        try:
            st_obs0 = client.get_waveforms(
                network=network,
                station=station,
                location="*",
                channel=f"{selected_band}*",
                starttime=t1,
                endtime=t2,
                **kwargs,
            )
            if not st_obs0:
                print(f"Got empty stream for {network} {station}")
            break
        except exceptions_to_catch as e:
            if retry_count == max_retries - 1:
                print(f"Max retry count reached for {station}. Skipping.")
                print(f"Error: {e.__class__.__name__}")
            else:
                print(
                    f"Error occurred in get_waveforms for {station}: {e.__class__.__name__}"
                )
            continue

    if not st_obs0:
        print(f"No waveform available for {station}")

    return st_obs0


def get_pre_filt(selected_band):
    if selected_band == "L":
        return [0.00033, 0.001, 0.1, 0.3]
    else:
        return [0.001, 0.005, 45, 50]


def select_band_with_data(stream, channels):
    """
    Select a band based on priority, considering only channels with actual data.

    :param stream: ObsPy Stream object containing retrieved waveform data.
    :param channels: List of channel codes from the inventory.
    :return: The selected band, or None if no suitable band has data.
    """
    priorities = ["H", "B", "E", "M", "L"]
    for band in priorities:
        for sub_band in ["N", "H"]:
            full_band = band + sub_band
            if any(channel.startswith(full_band) for channel in channels):
                # Check if the stream contains data for this band
                if stream.select(channel=f"{full_band}*"):
                    return full_band
    return None


def retrieve_waveforms(
    network_station, client_name, kind_vd, path_observations, t1, t2
):
    if client_name in ["eida-routing", "iris-federator"]:
        client = RoutingClient(client_name)
        is_routing_client = True
        level = "response"
    else:
        client = Client(client_name)
        is_routing_client = False
        level = "response"

    os.makedirs(path_observations, exist_ok=True)
    retrieved_waveforms = {}
    for network, stations in network_station.items():
        for station in stations.copy():
            pattern = f"{network}.{station}_*_{kind_vd}_{t1.date}.mseed"
            search_path = os.path.join(path_observations, pattern)
            matching_files = glob.glob(search_path)
            if matching_files:
                fullfname = matching_files[0]
                print(f"reading the data from {fullfname}")
                code = f"{network}.{station}"
                retrieved_waveforms[code] = read(fullfname)
                stations.remove(station)
        if not stations:
            continue

        if level == "channel":
            inventory = get_station_data(
                client, network, stations, level, t1, network_wise=True
            )
        else:
            inventory = get_station_data(
                client, network, stations, level, t1, network_wise=False
            )
        print(inventory)
        if len(inventory) == 0:
            print(f"could not get {level} for {network}")
            continue

        for station in [sta for net in inventory for sta in net]:
<<<<<<< HEAD
=======
            code = f"{network}.{station.code}"
>>>>>>> a071bab3
            print(f"requesting data for {network}.{station.code}")
            channels = [channel.code for channel in station]

            # Get waveforms for all channels
            st_obs0 = get_waveforms(
<<<<<<< HEAD
                client, network, station, "*", t1, t2, is_routing_client
            )
            if not st_obs0:
                print(f"No data retrieved for station {network}.{station.code}")
                continue

            # Dynamically select a band with actual data
            selected_band = select_band_with_data(st_obs0, channels)
            if not selected_band:
                print(f"No valid data at station {station.code}")
                continue

=======
                client, network, station.code, "*", t1, t2, is_routing_client
            )
            if not st_obs0:
                print(f"No data retrieved for station {network}.{station.code}")
                continue

            # Dynamically select a band with actual data
            selected_band = select_band_with_data(st_obs0, channels)
            if not selected_band:
                print(f"No valid data at station {station.code}")
                continue

>>>>>>> a071bab3
            # Filter the stream for the selected band
            st_obs0 = st_obs0.select(channel=f"{selected_band}*")

            try:
                st_obs0.rotate(method="->ZNE", inventory=inventory)
            except ValueError as e:
                # get rid of this rare error:
                # raise ValueError("The given directions are not linearly independent, "
                # ValueError: The given directions are not linearly independent,
                # at least within numerical precision. Determinant of the base change matrix: 0
                print(
                    f"Error in st_obs0.rotate  at station {code}: {e.__class__.__name__}"
                )
                continue

            # define a filter band to prevent amplifying noise during the deconvolution
            # pre_filt = [0.00033, 0.001, 1.0, 3.0]
            output_dic = {
                "acceleration": "ACC",
                "velocity": "VEL",
                "displacement": "DISP",
            }

            pre_filt = get_pre_filt(selected_band)
            exceptions_to_catch = (ValueError, ObsPyException)
            try:

                st_obs0.remove_response(
                    output=output_dic[kind_vd],
                    pre_filt=pre_filt,
                    # todo: use water_level if kind_vd == instrument measured quantity (see warning in)
                    # https://docs.obspy.org/master/packages/autogen/obspy.core.trace.Trace.remove_response.html
                    water_level=None,
                    zero_mean=True,
                    taper=True,
                    taper_fraction=0.05,
                    inventory=inventory,
                )
            except exceptions_to_catch as e:
                # In theory this should not happen, but it does...
                # ValueError: No response information found. Use `inventory` parameter to specify an inventory with response information.
                # or
                # obspy.core.util.obspy_types.ObsPyException: Can not use evalresp on response with no response stages.
                print(
                    f"Error in st_obs0.remove_response  at station {code}: {e.__class__.__name__}"
                )
                continue
<<<<<<< HEAD
            code = f"{network}.{station.code}"
=======
>>>>>>> a071bab3
            fname = f"{code}_{selected_band}_{kind_vd}_{t1.date}.mseed"
            fullfname = os.path.join(path_observations, fname)
            st_obs0.write(fullfname, format="MSEED")
            retrieved_waveforms[code] = st_obs0
            print(f"done writing {fullfname}")
    return retrieved_waveforms


def retrieve_waveforms_including_preprocessed(
    station_codes,
    client_name,
    kind_vd,
    path_observations,
    starttime,
    endtime,
    processed_data,
):
    processed_waveforms = processed_data["directory"]
    if processed_waveforms:
        pr_wf_kind = processed_data["wf_kind"]
        pr_wf_factor = processed_data["wf_factor"]
        processed_station_files = processed_data["station_files"]

    retrieved_waveforms = {}

    def handle_station(code):
        """Handle a single station: read preprocessed or retrieve raw waveforms."""
        network, station = code.split(".")

        # Check for preprocessed waveforms
        if processed_waveforms and code in processed_station_files:
            st_obs = read(processed_station_files[code])  # Read preprocessed waveform
            # Convert between waveform kinds if needed
            kind_mapping = {"acceleration": 0, "velocity": 1, "displacement": 2}
            kind_difference = kind_mapping[kind_vd] - kind_mapping[pr_wf_kind]
            operation = (
                st_obs.integrate if kind_difference > 0 else st_obs.differentiate
            )
            for _ in range(abs(kind_difference)):
                operation()
            for tr in st_obs:
                tr.data *= pr_wf_factor  # Apply scaling factor
            return code, st_obs

        # Retrieve raw waveforms if no preprocessed data is available
        network_station_tmp = {network: [station]}
        retrieved_waveforms_tmp = retrieve_waveforms(
            network_station_tmp,
            client_name,
            kind_vd,
            path_observations,
            starttime,
            endtime,
        )
        if code in retrieved_waveforms_tmp:
            return code, retrieved_waveforms_tmp[code]

        # If nothing is retrieved, return None
        return code, None

    # Use ThreadPoolExecutor for parallel processing
    with ThreadPoolExecutor(max_workers=10) as executor:  # Adjust max_workers as needed
        # Submit tasks for all stations
        futures = {
            executor.submit(handle_station, code): code for code in station_codes
        }

        # Collect results as tasks complete
        for future in as_completed(futures):
            code = futures[future]
            try:
                station_code, waveform = future.result()
                if waveform:
                    retrieved_waveforms[station_code] = waveform
            except Exception as e:
                print(f"Error handling {code}: {e}")

    return retrieved_waveforms<|MERGE_RESOLUTION|>--- conflicted
+++ resolved
@@ -206,17 +206,13 @@
             continue
 
         for station in [sta for net in inventory for sta in net]:
-<<<<<<< HEAD
-=======
             code = f"{network}.{station.code}"
->>>>>>> a071bab3
             print(f"requesting data for {network}.{station.code}")
             channels = [channel.code for channel in station]
 
             # Get waveforms for all channels
             st_obs0 = get_waveforms(
-<<<<<<< HEAD
-                client, network, station, "*", t1, t2, is_routing_client
+                client, network, station.code, "*", t1, t2, is_routing_client
             )
             if not st_obs0:
                 print(f"No data retrieved for station {network}.{station.code}")
@@ -228,20 +224,6 @@
                 print(f"No valid data at station {station.code}")
                 continue
 
-=======
-                client, network, station.code, "*", t1, t2, is_routing_client
-            )
-            if not st_obs0:
-                print(f"No data retrieved for station {network}.{station.code}")
-                continue
-
-            # Dynamically select a band with actual data
-            selected_band = select_band_with_data(st_obs0, channels)
-            if not selected_band:
-                print(f"No valid data at station {station.code}")
-                continue
-
->>>>>>> a071bab3
             # Filter the stream for the selected band
             st_obs0 = st_obs0.select(channel=f"{selected_band}*")
 
@@ -289,10 +271,6 @@
                     f"Error in st_obs0.remove_response  at station {code}: {e.__class__.__name__}"
                 )
                 continue
-<<<<<<< HEAD
-            code = f"{network}.{station.code}"
-=======
->>>>>>> a071bab3
             fname = f"{code}_{selected_band}_{kind_vd}_{t1.date}.mseed"
             fullfname = os.path.join(path_observations, fname)
             st_obs0.write(fullfname, format="MSEED")
